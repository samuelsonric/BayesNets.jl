--- conflicted
+++ resolved
@@ -83,13 +83,8 @@
 
 	syms = keys(assignments[1])
 	return (a)->begin
-<<<<<<< HEAD
-		d = [sym=>a[sym] for sym in syms]
-		dict[d]
-=======
 		a_extracted = Dict([sym=>a[sym] for sym in names])
 		dict[a_extracted]
->>>>>>> 6e4eabee
 	end
 end
 function readxdsl( filename::AbstractString )
