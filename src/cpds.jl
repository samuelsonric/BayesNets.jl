module CPDs
abstract CPD

export CPD, DiscreteCPD, DiscreteFunctionCPD, DiscreteDictCPD, DiscreteStaticCPD, Bernoulli, Normaldomain

typealias Assignment Dict # TODO(tim): these are declared in BayesNets.jl as well
typealias NodeName Symbol

cpdDict(names::Vector{NodeName}, dict::Dict) = a -> dict[[a[n] for n in names]]

abstract DiscreteCPD <: CPD
type DiscreteFunctionCPD <: DiscreteCPD
  domain::AbstractArray{Any,1}
  parameterFunction::Function
  domainIndex::Dict{Any,Integer}
<<<<<<< HEAD
  function DiscreteFunctionCPD{T}(domain::AbstractArray{T,1}, parameterFunction::Function)
    new(domain, parameterFunction, [domain[i] => i for i in 1:length(domain)])
  end
  function DiscreteFunctionCPD{T,U}(domain::AbstractArray{T,1}, parameters::AbstractArray{U,1})
    new(domain, a->parameters, [domain[i] => i for i in 1:length(domain)])
  end
  function DiscreteFunctionCPD{T}(domain::AbstractArray{T,1}, names::AbstractArray{NodeName,1}, dict::Dict)
    new(domain, a->dict[[a[n] for n in names]], [domain[i] => i for i in 1:length(domain)])
=======
  function Discrete{T}(domain::AbstractArray{T,1}, parameterFunction::Function)
    new(domain, parameterFunction, Dict([domain[i] => i for i in 1:length(domain)]))
  end
  function Discrete{T,U}(domain::AbstractArray{T,1}, parameters::AbstractArray{U,1})
    new(domain, a->parameters, Dict([domain[i] => i for i in 1:length(domain)]))
  end
  function Discrete{T}(domain::AbstractArray{T,1}, names::AbstractArray{NodeName,1}, dict::Dict)
    new(domain, a->dict[[a[n] for n in names]], Dict([domain[i] => i for i in 1:length(domain)]))
>>>>>>> 6e4eabee
  end
end
type DiscreteDictCPD <: DiscreteCPD
  domain::AbstractArray{Any,1}
  keys::Vector{Symbol}
  probabilitylookup::Dict{Dict, Vector{Float64}} # NOTE(tim): so we don't have functions that cannot be saved by JLD
  domainIndex::Dict{Any,Int}
  function DiscreteDictCPD{T, D<:Dict}(domain::AbstractArray{T,1}, probabilitylookup::Dict{D, Vector{Float64}})
    keyset = collect(keys(first(probabilitylookup)[1]))
    new(domain, keyset, probabilitylookup, [domain[i] => i for i in 1:length(domain)])
  end
end
type DiscreteStaticCPD <: DiscreteCPD
  domain::AbstractArray{Any,1}
  probs::Vector{Float64}
  domainIndex::Dict{Any,Int}
  function DiscreteStaticCPD{T}(domain::AbstractArray{T,1}, probs::AbstractVector{Float64})
    new(domain, probs, [domain[i] => i for i in 1:length(domain)])
  end
end

type Bernoulli <: CPD
  parameterFunction::Function
  function Bernoulli(parameterFunction::Function)
    new(parameterFunction)
  end
  function Bernoulli(parameter::Real = 0.5)
    new(a->parameter)
  end
  function Bernoulli(names::AbstractArray{NodeName,1}, dict::Dict)
    new(a->dict[[a[n] for n in names]])
  end
end

type Normal <: CPD
  parameterFunction::Function
  function Normal(parameterFunction::Function)
    new(parameterFunction)
  end
  function Normal(mu::Real, sigma::Real)
    new(a->[mu, sigma])
  end
end

end # module CPDs


########################################################
#
#
#
########################################################

# TODO(tim): can this be restructured to be in the CPDs module?

domain(d::CPDs.DiscreteCPD) = DiscreteDomain(d.domain)
domain(d::CPDs.Bernoulli) = BinaryDomain()
domain(d::CPDs.Normal) = RealDomain()

probvec(d::CPDs.DiscreteFunctionCPD, a::Assignment) = d.parameterFunction(a)
probvec(d::CPDs.DiscreteStaticCPD, a::Assignment) = d.probs
function probvec(d::CPDs.DiscreteDictCPD, a::Assignment)
  lookup = Dict{Symbol,Any}()
  for sym in d.keys
    lookup[sym] = a[sym]
  end
  d.probabilitylookup[lookup]
end

function pdf(d::CPDs.DiscreteCPD, a::Assignment)
  (x) -> probvec(d)[d.domainIndex[x]]
end

function pdf(d::CPDs.Bernoulli, a::Assignment)
  (x) -> x != 0 ? d.parameterFunction(a) : (1 - d.parameterFunction(a))
end

function rand(p::AbstractVector{Float64})
  n = length(p)
  i = 1
  c = p[1]
  u = rand()
  while c < u && i < n
    c += p[i += 1]
  end
  i
end
function rand(d::CPDs.DiscreteCPD, a::Assignment)
  p = probvec(d, a)
  i = rand(p)
  return d.domain[i]
end

function rand(d::CPDs.Bernoulli, a::Assignment)
  rand() < d.parameterFunction(a)
end

function pdf(d::CPDs.Normal, a::Assignment)
  (mu::Float64, sigma::Float64) = d.parameterFunction(a)
  function f(x)
    z = (x - mu)/sigma
    exp(-0.5*z*z)/(√2π*sigma)
  end
end

function rand(d::CPDs.Normal, a::Assignment)
  (mu::Float64, sigma::Float64) = d.parameterFunction(a)
  mu + randn() * sigma
end<|MERGE_RESOLUTION|>--- conflicted
+++ resolved
@@ -1,143 +1,151 @@
+#=
+A CPD is a Conditional Probability Table
+It represents P(X|Y)
+=#
+
 module CPDs
+
+export CPD, DiscreteCPD, DiscreteFunctionCPD, DiscreteDictCPD, DiscreteStaticCPD, BernoulliCPD, NormalCPD
+export Domain, DiscreteDomain, ContinuousDomain, BinaryDomain, RealDomain
+export domain, probvec, pdf
+
+typealias Assignment Dict # NOTE(tim): these are declared in BayesNets.jl as well
+typealias NodeName Symbol
+
+"""
+helper function for sampling from a vector of probabilities
+Returns the sampled item where the probabilty of i is p[i]
+"""
+function Base.rand(p::AbstractVector{Float64})
+    n = length(p)
+    i = 1
+    c = p[1]
+    u = rand()
+    while c < u && i < n
+        c += p[i += 1]
+    end
+    i
+end
+
+# cpdDict(names::Vector{NodeName}, dict::Dict) = a -> dict[[a[n] for n in names]]
+
+"""
+A domain defines the types and values of variables that the variables
+in a CPD are defined over
+"""
+abstract Domain
+
+type DiscreteDomain <: Domain
+    elements::Vector
+end
+
+type ContinuousDomain <: Domain
+    lower::Real
+    upper::Real
+end
+
+BinaryDomain() = DiscreteDomain([false, true])
+RealDomain() = ContinuousDomain(-Inf, Inf)
+
+"""
+Abstract CPD type
+Each CPD should implement:
+
+    domain(CPD) → ::Domain
+    pdf(CPD, ::Assignment) → (Function(x) → p(x)::Float64)
+    Base.rand(CPD, ::Assignment) → an element from the domain selected according to P(X)
+    if discrete: probvec(CPD, ::Assignment) → Vector{Float64} of probabilities
+
+"""
 abstract CPD
 
-export CPD, DiscreteCPD, DiscreteFunctionCPD, DiscreteDictCPD, DiscreteStaticCPD, Bernoulli, Normaldomain
-
-typealias Assignment Dict # TODO(tim): these are declared in BayesNets.jl as well
-typealias NodeName Symbol
-
-cpdDict(names::Vector{NodeName}, dict::Dict) = a -> dict[[a[n] for n in names]]
-
 abstract DiscreteCPD <: CPD
-type DiscreteFunctionCPD <: DiscreteCPD
-  domain::AbstractArray{Any,1}
-  parameterFunction::Function
-  domainIndex::Dict{Any,Integer}
-<<<<<<< HEAD
-  function DiscreteFunctionCPD{T}(domain::AbstractArray{T,1}, parameterFunction::Function)
-    new(domain, parameterFunction, [domain[i] => i for i in 1:length(domain)])
-  end
-  function DiscreteFunctionCPD{T,U}(domain::AbstractArray{T,1}, parameters::AbstractArray{U,1})
-    new(domain, a->parameters, [domain[i] => i for i in 1:length(domain)])
-  end
-  function DiscreteFunctionCPD{T}(domain::AbstractArray{T,1}, names::AbstractArray{NodeName,1}, dict::Dict)
-    new(domain, a->dict[[a[n] for n in names]], [domain[i] => i for i in 1:length(domain)])
-=======
-  function Discrete{T}(domain::AbstractArray{T,1}, parameterFunction::Function)
-    new(domain, parameterFunction, Dict([domain[i] => i for i in 1:length(domain)]))
-  end
-  function Discrete{T,U}(domain::AbstractArray{T,1}, parameters::AbstractArray{U,1})
-    new(domain, a->parameters, Dict([domain[i] => i for i in 1:length(domain)]))
-  end
-  function Discrete{T}(domain::AbstractArray{T,1}, names::AbstractArray{NodeName,1}, dict::Dict)
-    new(domain, a->dict[[a[n] for n in names]], Dict([domain[i] => i for i in 1:length(domain)]))
->>>>>>> 6e4eabee
-  end
+domain(d::DiscreteCPD) = DiscreteDomain(d.domain)
+function pdf(d::DiscreteCPD, a::Assignment)
+    (x) -> probvec(d)[d.domainIndex[x]]
 end
-type DiscreteDictCPD <: DiscreteCPD
-  domain::AbstractArray{Any,1}
-  keys::Vector{Symbol}
-  probabilitylookup::Dict{Dict, Vector{Float64}} # NOTE(tim): so we don't have functions that cannot be saved by JLD
-  domainIndex::Dict{Any,Int}
-  function DiscreteDictCPD{T, D<:Dict}(domain::AbstractArray{T,1}, probabilitylookup::Dict{D, Vector{Float64}})
-    keyset = collect(keys(first(probabilitylookup)[1]))
-    new(domain, keyset, probabilitylookup, [domain[i] => i for i in 1:length(domain)])
-  end
-end
-type DiscreteStaticCPD <: DiscreteCPD
-  domain::AbstractArray{Any,1}
-  probs::Vector{Float64}
-  domainIndex::Dict{Any,Int}
-  function DiscreteStaticCPD{T}(domain::AbstractArray{T,1}, probs::AbstractVector{Float64})
-    new(domain, probs, [domain[i] => i for i in 1:length(domain)])
-  end
+function Base.rand(d::DiscreteCPD, a::Assignment)
+    p = probvec(d, a)
+    i = rand(p)
+    d.domain[i]
 end
 
-type Bernoulli <: CPD
-  parameterFunction::Function
-  function Bernoulli(parameterFunction::Function)
-    new(parameterFunction)
-  end
-  function Bernoulli(parameter::Real = 0.5)
-    new(a->parameter)
-  end
-  function Bernoulli(names::AbstractArray{NodeName,1}, dict::Dict)
-    new(a->dict[[a[n] for n in names]])
-  end
+type DiscreteFunctionCPD <: DiscreteCPD
+    domain::AbstractVector{Any} # Why isn't this a ::DiscreteDomain?
+    parameterFunction::Function
+    domainIndex::Dict{Any,Integer}
+
+    DiscreteFunctionCPD{T}(domain::AbstractVector{T}, parameterFunction::Function) =
+        new(domain, parameterFunction, Dict([domain[i] => i for i in 1:length(domain)]))
+    DiscreteFunctionCPD{T,U}(domain::AbstractVector{T}, parameters::AbstractVector{U}) =
+        new(domain, a->parameters, Dict([domain[i] => i for i in 1:length(domain)]))
+    DiscreteFunctionCPD{T}(domain::AbstractVector{T}, names::AbstractVector{NodeName}, dict::Dict) =
+        new(domain, a->dict[[a[n] for n in names]], Dict([domain[i] => i for i in 1:length(domain)]))
+end
+probvec(d::DiscreteFunctionCPD, a::Assignment) = d.parameterFunction(a)
+
+type DiscreteDictCPD <: DiscreteCPD
+  
+    domain::AbstractVector{Any}
+    keys::Vector{Symbol}
+    probabilitylookup::Dict{Dict, Vector{Float64}} # NOTE(tim): so we don't have functions that cannot be saved by JLD
+    domainIndex::Dict{Any,Int}
+
+    function DiscreteDictCPD{T, D<:Dict}(domain::AbstractVector{T}, probabilitylookup::Dict{D, Vector{Float64}})
+        keyset = collect(keys(first(probabilitylookup)[1]))
+        new(domain, keyset, probabilitylookup, Dict([domain[i] => i for i in 1:length(domain)]))
+    end
+end
+function probvec(d::DiscreteDictCPD, a::Assignment)
+    lookup = Dict{Symbol,Any}()
+    for sym in d.keys
+        lookup[sym] = a[sym]
+    end
+    d.probabilitylookup[lookup]
 end
 
-type Normal <: CPD
-  parameterFunction::Function
-  function Normal(parameterFunction::Function)
-    new(parameterFunction)
-  end
-  function Normal(mu::Real, sigma::Real)
-    new(a->[mu, sigma])
-  end
+type DiscreteStaticCPD <: DiscreteCPD
+    
+    domain::AbstractVector{Any}
+    probs::Vector{Float64}
+    domainIndex::Dict{Any,Int}
+    
+    DiscreteStaticCPD{T}(domain::AbstractVector{T}, probs::AbstractVector{Float64}) =
+        new(domain, probs, Dict([domain[i] => i for i in 1:length(domain)]))
+end
+probvec(d::DiscreteStaticCPD, a::Assignment) = d.probs
+
+type BernoulliCPD <: CPD
+    parameterFunction::Function # a → P(x = true | a)
+    BernoulliCPD(parameter::Real = 0.5) = new(a->parameter)
+    BernoulliCPD(parameterFunction::Function) = new(parameterFunction)
+    BernoulliCPD(names::AbstractVector{NodeName}, dict::Dict) = new(a->dict[[a[n] for n in names]])
+end
+domain(d::BernoulliCPD) = BinaryDomain()
+probvec(d::BernoulliCPD, a::Assignment) = [d.parameterFunction(a), 1.0-d.parameterFunction(a)]
+function pdf(d::BernoulliCPD, a::Assignment)
+    (x) -> x != 0 ? d.parameterFunction(a) : (1 - d.parameterFunction(a))
+end
+function Base.rand(d::BernoulliCPD, a::Assignment)
+    rand() < d.parameterFunction(a)
 end
 
-end # module CPDs
-
-
-########################################################
-#
-#
-#
-########################################################
-
-# TODO(tim): can this be restructured to be in the CPDs module?
-
-domain(d::CPDs.DiscreteCPD) = DiscreteDomain(d.domain)
-domain(d::CPDs.Bernoulli) = BinaryDomain()
-domain(d::CPDs.Normal) = RealDomain()
-
-probvec(d::CPDs.DiscreteFunctionCPD, a::Assignment) = d.parameterFunction(a)
-probvec(d::CPDs.DiscreteStaticCPD, a::Assignment) = d.probs
-function probvec(d::CPDs.DiscreteDictCPD, a::Assignment)
-  lookup = Dict{Symbol,Any}()
-  for sym in d.keys
-    lookup[sym] = a[sym]
-  end
-  d.probabilitylookup[lookup]
+type NormalCPD <: CPD
+    parameterFunction::Function # a → (μ, σ)
+    NormalCPD(parameterFunction::Function) = new(parameterFunction)
+    NormalCPD(mu::Real, sigma::Real) = new(a->[mu, sigma])
+end
+domain(d::NormalCPD) = RealDomain()
+function pdf(d::NormalCPD, a::Assignment)
+    (mu::Float64, sigma::Float64) = d.parameterFunction(a)
+    function f(x)
+        z = (x - mu)/sigma
+        exp(-0.5*z*z)/(√2π*sigma)
+    end
+end
+function Base.rand(d::CPDs.NormalCPD, a::Assignment)
+    (mu::Float64, sigma::Float64) = d.parameterFunction(a)
+    mu + randn() * sigma
 end
 
-function pdf(d::CPDs.DiscreteCPD, a::Assignment)
-  (x) -> probvec(d)[d.domainIndex[x]]
-end
-
-function pdf(d::CPDs.Bernoulli, a::Assignment)
-  (x) -> x != 0 ? d.parameterFunction(a) : (1 - d.parameterFunction(a))
-end
-
-function rand(p::AbstractVector{Float64})
-  n = length(p)
-  i = 1
-  c = p[1]
-  u = rand()
-  while c < u && i < n
-    c += p[i += 1]
-  end
-  i
-end
-function rand(d::CPDs.DiscreteCPD, a::Assignment)
-  p = probvec(d, a)
-  i = rand(p)
-  return d.domain[i]
-end
-
-function rand(d::CPDs.Bernoulli, a::Assignment)
-  rand() < d.parameterFunction(a)
-end
-
-function pdf(d::CPDs.Normal, a::Assignment)
-  (mu::Float64, sigma::Float64) = d.parameterFunction(a)
-  function f(x)
-    z = (x - mu)/sigma
-    exp(-0.5*z*z)/(√2π*sigma)
-  end
-end
-
-function rand(d::CPDs.Normal, a::Assignment)
-  (mu::Float64, sigma::Float64) = d.parameterFunction(a)
-  mu + randn() * sigma
-end+end # module CPDs